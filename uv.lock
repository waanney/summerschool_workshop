--- conflicted
+++ resolved
@@ -3546,13 +3546,10 @@
     { name = "chainlit" },
     { name = "discord-py" },
     { name = "google-generativeai" },
-<<<<<<< HEAD
-    { name = "openpyxl" },
-=======
     { name = "instructor" },
     { name = "jellyfish" },
     { name = "mcp", extra = ["cli"] },
->>>>>>> 310ecf64
+    { name = "openpyxl" },
     { name = "pydantic-ai" },
     { name = "pymilvus" },
     { name = "pypdf2" },
